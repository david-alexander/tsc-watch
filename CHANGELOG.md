# @gilamran/tsc-watch CHANGELOG

<<<<<<< HEAD
## v4.6.2 - 10/01/2022

- Added tsc `--listEmittedFiles` support [issue](https://github.com/gilamran/tsc-watch/issues/138)
- Added client new event `file_emitted` with the emitted file path

## v4.6.1 - 09/01/2022

- Added `--maxNodeMem` param to set manually node allocated memory [issue](https://github.com/gilamran/tsc-watch/issues/137)

=======
## v4.6.1 - 10/3/2022

- Add --maxNodeMem param to tweak node tsc allocated memory - (Thanks to @pp0rtal for the idea and the PR!)
>>>>>>> 6385e2d5
## v4.6.0 - 20/12/2021

- Added `silent` option - (Thanks to @axtk for the idea and @fmvilas for the PR)

## v4.5.0 - 19/8/2021

- Added `onCompilationStarted` option - (Thanks to @axtk for the idea and @dko-slapdash for the PR)
- Fix: enable unit tests which were turned off accidentally

## v4.4.0 - 26/5/ 2021

- tsc-watch is now listening to message and reacts to them

## v4.3.1 - 26/5/2021

- Fix: compiler resolving  - (Thanks to @merceyz for the PR)

## v4.2.9 - 23/6/2020

- Fix: upgrade cross-spawn and strip-ansi (node 8+)  - (Thanks to @FauxFaux for the PR)

## v4.2.8 - 23/5/2020

- Fix: spawn compiler using node, this fixes issues with yarn v2 (pnp) - (Thanks to @merceyz)

## v4.2.6 - 18/5/2020

- Using number 15 instead of SIGTERM to support POSIX standard - (Thanks to @Asarew)

## v4.2.0 - 29/2/2020

- Using readline instead of raw stdout buffer - (Thanks to @Janpot for the idea)

## v4.1.0 - 22/1/2020

- Added the `onCompilationComplete` option - (Thanks to @ackvf for the idea)

## v4.0.0 - 19/9/2019

- Terminating previous processes is now done with `SIGTERM` instead of `SIGUSR2` - (Thanks to @zontarian)

## v3.0.0 - 9/9/2019

- onSuccess will run on EVERY successful compilation, also on the first success - (Thanks to @mchl-hub for the idea)

## v2.2.1 - 19/5/2019

- Force kill when on windows - (Thanks to @hwwi)

## v2.2.0 - 13/5/2019

- Waiting for all the child processes to showdown before closing - (Thanks to @MartinLoeper)

## v2.1.0 - 12/2/2019

- Exporting TscWatchClient for multiple instance of `tsc-watch` - (Thanks to @pronebird)

## v2.0.0 - 12/2/2019

- As many users requested, from now on `--onFirstSuccess` process will not get killed, only when tsc-watch is killed. (Based on @amir-arad's PR)
This version fixes Issue #20, #21 and #50.

## v1.1.37 - 8/2/2019

- Fixed coloring issues

## v1.1.36 - 31/1/2019

- `--watch` will be added to the end of the arguments (Thanks to @barkayal)

## v1.1.35 - 28/1/2019

- Clean code

## v1.1.32 - 27/11/2018

- Added --noClear command to prevent clearing the screen after each compilation

## v1.0.32 - 27/11/2018

- Removed chalk dependency - (Thanks to @frank-orellana)

## v1.0.31 - 27/11/2018

- Upgraded ps-tree, preventing flatmap-stream attack (Thanks to @jeremyhon)

## v1.0.30 - 10/10/2018

- Added custom compiler ability (Thanks to @sosoba for the PR)

## v1.0.29 - 25/09/2018

- Fixed regression bug (Thanks to @onehorsetown)

## v1.0.28 - 25/09/2018

- Fixed command args extraction (Thanks to @mscharley)

## v1.0.27 - 27/08/2018

- Fixed process termination (Thanks to @igrayson)

## v1.0.26 - 20/07/2018

- Fixed several issues with hadErrors check (Thanks to @tombousso)

## v1.0.24 - 20/07/2018

- Killing onFail and onSuccess after compilation

## v1.0.23 - 1/06/2018

- Typescript as a peer dependency (Thanks to @asztal)

## v1.0.22 - 1/06/2018

- Added support for Typescript 2.9+

## v1.0.21 - 16/04/2018

- Removed `--noClearScreen` argument, as typescript added `--preserveWatchOutput`

## v1.0.20 - 16/04/2018

- Fixed ignoring the last arg
- Added `--noColors` argument
- Added `--noClearScreen` argument

## v1.0.19 - 8/04/2018

- Fixed passing compilation when using --pretty param (Thanks to @tomaba)

## v1.0.17 - 27/01/2018

- Terminating typescript on SIGTERM event (Thanks to @amir-arad)

## v1.0.16 - 27/01/2018

- Fixed stdout coloring issues on Mac (Thanks to @jonaskello)

## v1.0.15 - 18/01/2018

- Added `--onFailure` argument

## v1.0.14 - 18/01/2018

- Fixed Windows newline issue

## v1.0.9 - 5/12/2017

- Add CHANGELOG
- Fix typo in package description
- Upgraded chalk version
- Change main to `index.js`
- Removed `yarn.lock` & `package-lock.json`
- Made `index.js` executable
<|MERGE_RESOLUTION|>--- conflicted
+++ resolved
@@ -1,173 +1,167 @@
-# @gilamran/tsc-watch CHANGELOG
-
-<<<<<<< HEAD
-## v4.6.2 - 10/01/2022
-
-- Added tsc `--listEmittedFiles` support [issue](https://github.com/gilamran/tsc-watch/issues/138)
-- Added client new event `file_emitted` with the emitted file path
-
-## v4.6.1 - 09/01/2022
-
-- Added `--maxNodeMem` param to set manually node allocated memory [issue](https://github.com/gilamran/tsc-watch/issues/137)
-
-=======
-## v4.6.1 - 10/3/2022
-
-- Add --maxNodeMem param to tweak node tsc allocated memory - (Thanks to @pp0rtal for the idea and the PR!)
->>>>>>> 6385e2d5
-## v4.6.0 - 20/12/2021
-
-- Added `silent` option - (Thanks to @axtk for the idea and @fmvilas for the PR)
-
-## v4.5.0 - 19/8/2021
-
-- Added `onCompilationStarted` option - (Thanks to @axtk for the idea and @dko-slapdash for the PR)
-- Fix: enable unit tests which were turned off accidentally
-
-## v4.4.0 - 26/5/ 2021
-
-- tsc-watch is now listening to message and reacts to them
-
-## v4.3.1 - 26/5/2021
-
-- Fix: compiler resolving  - (Thanks to @merceyz for the PR)
-
-## v4.2.9 - 23/6/2020
-
-- Fix: upgrade cross-spawn and strip-ansi (node 8+)  - (Thanks to @FauxFaux for the PR)
-
-## v4.2.8 - 23/5/2020
-
-- Fix: spawn compiler using node, this fixes issues with yarn v2 (pnp) - (Thanks to @merceyz)
-
-## v4.2.6 - 18/5/2020
-
-- Using number 15 instead of SIGTERM to support POSIX standard - (Thanks to @Asarew)
-
-## v4.2.0 - 29/2/2020
-
-- Using readline instead of raw stdout buffer - (Thanks to @Janpot for the idea)
-
-## v4.1.0 - 22/1/2020
-
-- Added the `onCompilationComplete` option - (Thanks to @ackvf for the idea)
-
-## v4.0.0 - 19/9/2019
-
-- Terminating previous processes is now done with `SIGTERM` instead of `SIGUSR2` - (Thanks to @zontarian)
-
-## v3.0.0 - 9/9/2019
-
-- onSuccess will run on EVERY successful compilation, also on the first success - (Thanks to @mchl-hub for the idea)
-
-## v2.2.1 - 19/5/2019
-
-- Force kill when on windows - (Thanks to @hwwi)
-
-## v2.2.0 - 13/5/2019
-
-- Waiting for all the child processes to showdown before closing - (Thanks to @MartinLoeper)
-
-## v2.1.0 - 12/2/2019
-
-- Exporting TscWatchClient for multiple instance of `tsc-watch` - (Thanks to @pronebird)
-
-## v2.0.0 - 12/2/2019
-
-- As many users requested, from now on `--onFirstSuccess` process will not get killed, only when tsc-watch is killed. (Based on @amir-arad's PR)
-This version fixes Issue #20, #21 and #50.
-
-## v1.1.37 - 8/2/2019
-
-- Fixed coloring issues
-
-## v1.1.36 - 31/1/2019
-
-- `--watch` will be added to the end of the arguments (Thanks to @barkayal)
-
-## v1.1.35 - 28/1/2019
-
-- Clean code
-
-## v1.1.32 - 27/11/2018
-
-- Added --noClear command to prevent clearing the screen after each compilation
-
-## v1.0.32 - 27/11/2018
-
-- Removed chalk dependency - (Thanks to @frank-orellana)
-
-## v1.0.31 - 27/11/2018
-
-- Upgraded ps-tree, preventing flatmap-stream attack (Thanks to @jeremyhon)
-
-## v1.0.30 - 10/10/2018
-
-- Added custom compiler ability (Thanks to @sosoba for the PR)
-
-## v1.0.29 - 25/09/2018
-
-- Fixed regression bug (Thanks to @onehorsetown)
-
-## v1.0.28 - 25/09/2018
-
-- Fixed command args extraction (Thanks to @mscharley)
-
-## v1.0.27 - 27/08/2018
-
-- Fixed process termination (Thanks to @igrayson)
-
-## v1.0.26 - 20/07/2018
-
-- Fixed several issues with hadErrors check (Thanks to @tombousso)
-
-## v1.0.24 - 20/07/2018
-
-- Killing onFail and onSuccess after compilation
-
-## v1.0.23 - 1/06/2018
-
-- Typescript as a peer dependency (Thanks to @asztal)
-
-## v1.0.22 - 1/06/2018
-
-- Added support for Typescript 2.9+
-
-## v1.0.21 - 16/04/2018
-
-- Removed `--noClearScreen` argument, as typescript added `--preserveWatchOutput`
-
-## v1.0.20 - 16/04/2018
-
-- Fixed ignoring the last arg
-- Added `--noColors` argument
-- Added `--noClearScreen` argument
-
-## v1.0.19 - 8/04/2018
-
-- Fixed passing compilation when using --pretty param (Thanks to @tomaba)
-
-## v1.0.17 - 27/01/2018
-
-- Terminating typescript on SIGTERM event (Thanks to @amir-arad)
-
-## v1.0.16 - 27/01/2018
-
-- Fixed stdout coloring issues on Mac (Thanks to @jonaskello)
-
-## v1.0.15 - 18/01/2018
-
-- Added `--onFailure` argument
-
-## v1.0.14 - 18/01/2018
-
-- Fixed Windows newline issue
-
-## v1.0.9 - 5/12/2017
-
-- Add CHANGELOG
-- Fix typo in package description
-- Upgraded chalk version
-- Change main to `index.js`
-- Removed `yarn.lock` & `package-lock.json`
-- Made `index.js` executable
+# @gilamran/tsc-watch CHANGELOG
+
+## v4.6.2 - 10/01/2022
+
+- Added `file_emitted` signal support when `--listEmittedFiles` is used [issue](https://github.com/gilamran/tsc-watch/issues/138)
+- Added client new event `file_emitted` with the emitted file path
+
+## v4.6.1 - 10/3/2022
+
+- Added `--maxNodeMem` param to set manually node allocated memory [issue](https://github.com/gilamran/tsc-watch/issues/137) - (Thanks to @pp0rtal for the idea and the PR!)
+
+## v4.6.0 - 20/12/2021
+
+- Added `silent` option - (Thanks to @axtk for the idea and @fmvilas for the PR)
+
+## v4.5.0 - 19/8/2021
+
+- Added `onCompilationStarted` option - (Thanks to @axtk for the idea and @dko-slapdash for the PR)
+- Fix: enable unit tests which were turned off accidentally
+
+## v4.4.0 - 26/5/ 2021
+
+- tsc-watch is now listening to message and reacts to them
+
+## v4.3.1 - 26/5/2021
+
+- Fix: compiler resolving  - (Thanks to @merceyz for the PR)
+
+## v4.2.9 - 23/6/2020
+
+- Fix: upgrade cross-spawn and strip-ansi (node 8+)  - (Thanks to @FauxFaux for the PR)
+
+## v4.2.8 - 23/5/2020
+
+- Fix: spawn compiler using node, this fixes issues with yarn v2 (pnp) - (Thanks to @merceyz)
+
+## v4.2.6 - 18/5/2020
+
+- Using number 15 instead of SIGTERM to support POSIX standard - (Thanks to @Asarew)
+
+## v4.2.0 - 29/2/2020
+
+- Using readline instead of raw stdout buffer - (Thanks to @Janpot for the idea)
+
+## v4.1.0 - 22/1/2020
+
+- Added the `onCompilationComplete` option - (Thanks to @ackvf for the idea)
+
+## v4.0.0 - 19/9/2019
+
+- Terminating previous processes is now done with `SIGTERM` instead of `SIGUSR2` - (Thanks to @zontarian)
+
+## v3.0.0 - 9/9/2019
+
+- onSuccess will run on EVERY successful compilation, also on the first success - (Thanks to @mchl-hub for the idea)
+
+## v2.2.1 - 19/5/2019
+
+- Force kill when on windows - (Thanks to @hwwi)
+
+## v2.2.0 - 13/5/2019
+
+- Waiting for all the child processes to showdown before closing - (Thanks to @MartinLoeper)
+
+## v2.1.0 - 12/2/2019
+
+- Exporting TscWatchClient for multiple instance of `tsc-watch` - (Thanks to @pronebird)
+
+## v2.0.0 - 12/2/2019
+
+- As many users requested, from now on `--onFirstSuccess` process will not get killed, only when tsc-watch is killed. (Based on @amir-arad's PR)
+This version fixes Issue #20, #21 and #50.
+
+## v1.1.37 - 8/2/2019
+
+- Fixed coloring issues
+
+## v1.1.36 - 31/1/2019
+
+- `--watch` will be added to the end of the arguments (Thanks to @barkayal)
+
+## v1.1.35 - 28/1/2019
+
+- Clean code
+
+## v1.1.32 - 27/11/2018
+
+- Added --noClear command to prevent clearing the screen after each compilation
+
+## v1.0.32 - 27/11/2018
+
+- Removed chalk dependency - (Thanks to @frank-orellana)
+
+## v1.0.31 - 27/11/2018
+
+- Upgraded ps-tree, preventing flatmap-stream attack (Thanks to @jeremyhon)
+
+## v1.0.30 - 10/10/2018
+
+- Added custom compiler ability (Thanks to @sosoba for the PR)
+
+## v1.0.29 - 25/09/2018
+
+- Fixed regression bug (Thanks to @onehorsetown)
+
+## v1.0.28 - 25/09/2018
+
+- Fixed command args extraction (Thanks to @mscharley)
+
+## v1.0.27 - 27/08/2018
+
+- Fixed process termination (Thanks to @igrayson)
+
+## v1.0.26 - 20/07/2018
+
+- Fixed several issues with hadErrors check (Thanks to @tombousso)
+
+## v1.0.24 - 20/07/2018
+
+- Killing onFail and onSuccess after compilation
+
+## v1.0.23 - 1/06/2018
+
+- Typescript as a peer dependency (Thanks to @asztal)
+
+## v1.0.22 - 1/06/2018
+
+- Added support for Typescript 2.9+
+
+## v1.0.21 - 16/04/2018
+
+- Removed `--noClearScreen` argument, as typescript added `--preserveWatchOutput`
+
+## v1.0.20 - 16/04/2018
+
+- Fixed ignoring the last arg
+- Added `--noColors` argument
+- Added `--noClearScreen` argument
+
+## v1.0.19 - 8/04/2018
+
+- Fixed passing compilation when using --pretty param (Thanks to @tomaba)
+
+## v1.0.17 - 27/01/2018
+
+- Terminating typescript on SIGTERM event (Thanks to @amir-arad)
+
+## v1.0.16 - 27/01/2018
+
+- Fixed stdout coloring issues on Mac (Thanks to @jonaskello)
+
+## v1.0.15 - 18/01/2018
+
+- Added `--onFailure` argument
+
+## v1.0.14 - 18/01/2018
+
+- Fixed Windows newline issue
+
+## v1.0.9 - 5/12/2017
+
+- Add CHANGELOG
+- Fix typo in package description
+- Upgraded chalk version
+- Change main to `index.js`
+- Removed `yarn.lock` & `package-lock.json`
+- Made `index.js` executable